--- conflicted
+++ resolved
@@ -1,13 +1,4 @@
 # 本类用于获取data中的数组，所用输入可以调用此类，统一方法
-<<<<<<< HEAD
-
-import os
-import json
-import datetime
-import module.printLog as log
-from module.data_structure.stack import Stack
-from module.data_structure.HuffmanTree import huffman_decoding, huffman_encoding
-=======
 from module.data_structure.HuffmanTree import huffman_decoding, encode_to_binary
 from module.data_structure.HuffmanTree import generate_huffman_codes
 from module.Model.Model import Diary, User, Reviews, Spot
@@ -18,7 +9,6 @@
 import pickle
 import json
 import os
->>>>>>> 241261a2
 
 
 
@@ -256,469 +246,8 @@
 
 
 
-<<<<<<< HEAD
-    def decompress_diary_content(self, diary_id:int):
-        """
-        解压缩日记内容并更新content字段
-        
-        Args:
-            diary_id: 日记ID
-            
-        Returns:
-            dict: 更新后的日记对象，失败返回None
-        """
-        # 获取日记对象
-        diary = self.getDiary(diary_id)
-        if not diary:
-            log.writeLog(f"日记 {diary_id} 不存在")
-            return None
-            
-        # 检查日记是否已压缩
-        if not diary.get("compressed", False):
-            log.writeLog(f"日记 {diary_id} 未被压缩，无需解压")
-            return diary
-            
-        if not self.huffman_tree:
-            return None
-            
-        try:
-            # 获取压缩文件路径
-            content_path = diary.get("content", "")
-            if not content_path:
-                log.writeLog(f"日记 {diary_id} 没有内容路径")
-                return None
-            # 检查文件是否存在
-            if not os.path.exists(content_path):
-                log.writeLog(f"压缩文件不存在: {content_path}")
-                return None
-                
-            # 读取压缩文件
-            with open(content_path, 'rb') as f:
-                binary_data = f.read()
-                
-            # 解码内容
-            decoded_content = huffman_decoding(binary_data, self.huffman_tree)
-            
-            # 更新日记对象
-            diary_copy = diary.copy()  # 创建副本避免修改原始对象
-            diary_copy["content"] = decoded_content  # 保存解码后的内容
-            
-            log.writeLog(f"日记 {diary_id} 内容解压成功，长度: {len(decoded_content)}")
-            return diary_copy
-        except Exception as e:
-            log.writeLog(f"解压日记 {diary_id} 内容失败: {str(e)}")
-            return None
-
-    def compress_diary(self, diary):
-        """
-        使用全局哈夫曼树压缩日记内容并保存
-        
-        Args:
-            diary: 日记对象
-            
-        Returns:
-            dict: 更新后的日记对象，失败返回None
-        """
-        if not diary:
-            log.writeLog("没有提供要压缩的日记对象")
-            return None
-            
-        diary_id = diary.get("id")
-        if diary_id is None:
-            log.writeLog("日记对象没有ID字段")
-            return None
-            
-        # 检查是否已经压缩过
-        if diary.get("compressed", False):
-            log.writeLog(f"日记 {diary_id} 已经压缩过")
-            return diary
-            
-        # 获取内容
-        content = diary.get("content", "")
-        if not content:
-            log.writeLog(f"日记 {diary_id} 没有内容可压缩")
-            return diary
-            
-        
-        if not self.codes:
-            return None
-            
-        try:
-            # 检查内容中是否存在不在编码表中的字符，因为不更新哈夫曼树，所以是直接终止压缩
-            for char in content:
-                if char not in self.codes:
-                    log.writeLog(f"日记 {diary_id} 包含未在全局哈夫曼树中的字符: {char}")
-                    return None
-                    
-            # 压缩内容
-            compressed_data = huffman_encoding(content, None, self.codes)
-            
-            # 获取相关信息
-            spot_id = diary.get("spot_id")
-            if not spot_id:
-                log.writeLog(f"日记 {diary_id} 没有关联的景点ID")
-                return None
-                
-            # 创建保存目录
-            diary_content_dir = os.path.join(dataPath, "scenic_spots", f"spot_{spot_id}", "diary_content")
-            os.makedirs(diary_content_dir, exist_ok=True)
-            
-            # 构建压缩文件路径
-            compressed_filename = f"compressed_content_{diary_id}.bin"
-            full_compressed_path = os.path.join(diary_content_dir, compressed_filename)
-            
-            # 保存压缩文件
-            # with open(full_compressed_path, 'wb') as f:
-            #     f.write(compressed_data)
-                
-            # 更新日记对象
-            diary_copy = diary.copy()  # 创建副本
-            diary_copy["content"] = f"scenic_spots/spot_{spot_id}/diary_content/{compressed_filename}"  # 更新内容路径
-            diary_copy["compressed"] = True
-            
-            log.writeLog(f"日记 {diary_id} 压缩成功，保存到: {full_compressed_path}")
-            return diary_copy
-        except Exception as e:
-            log.writeLog(f"压缩日记 {diary_id} 失败: {str(e)}")
-            return None
-
-
-
-def __testUserIo():
-    userIo = userIo()
-    # 获取所有用户的json文件
-    userId = 22
-    users = userIo.getAlluser()
-    print(users[userId])    
-    print(userIo.getUser(userId))
-    user = {
-            "name": "300****165",
-            "id": 3465,
-            "password": 123456,
-            "likes_type": "历史建筑",
-            "reviews": [
-                [
-                    352,
-                    8
-                ]
-            ]
-        }
-    userIo.addUser(user)
-    print(userIo.getCount())
-    userIo.deleteUser(userIo.getCount())
-    print(userIo.getCount())
-
-
-def __testSpotIo(spotIo):
-    spotIo = spotIo()
-    spotId = 100
-    spots = spotIo.getAllSpots()
-    print(spots[spotId])
-    print(spotIo.getSpot(spotId))
-    print(spotIo.updateScore(spotId, 4.5))
-    print(spotIo.spotVisited(spotId))
-    print(spotIo.spotReviewsAdd(spotId))
-    spotIo.saveSpots()
-
-def testDiaryIo():
-    """
-    全面测试DiaryIo类的各个方法
-    """
-    print("\n===== 开始测试DiaryIo类 =====")
-    
-    # 获取已初始化的DiaryIo实例
-    diary_io = diaryIo
-    
-    diary_io.deleteDiary(61,1)
-    # 测试获取所有日记
-    print("\n测试getAllDiaries方法:")
-    all_diaries = diary_io.getAllDiaries()
-    print(f"总日记数量: {len(all_diaries)}")
-    
-    # 测试获取单个日记
-    print("\n测试getDiary方法:")
-    if len(all_diaries) > 0:
-        diary_id = all_diaries[0]["id"]
-        print(f"获取日记ID {diary_id} 的详细信息:")
-        diary = diary_io.getDiary(diary_id)
-        if diary:
-            print(f"日记标题: {diary['title']}")
-            print(f"日记内容: {diary['content'][:30]}...")  # 只显示内容的前30个字符
-        else:
-            print(f"日记 {diary_id} 不存在")
-    else:
-        print("没有可用的日记进行测试")
-    
-    # 测试获取指定景点的所有日记
-    print("\n测试getSpotDiaries方法:")
-    spot_id = 1  # 假设使用ID为1的景点进行测试
-    spot_diaries = diary_io.getSpotDiaries(spot_id)
-    print(f"景点 {spot_id} 的日记数量: {len(spot_diaries)}")
-    if spot_diaries:
-        print(f"第一条日记标题: {spot_diaries[0]['title']}")
-    
-    # 测试获取指定用户的所有日记
-    print("\n测试getUserDiaries方法:")
-    user_id = 1  # 假设使用ID为1的用户进行测试
-    user_diaries = diary_io.getUserDiaries(user_id)
-    print(f"用户 {user_id} 的日记数量: {len(user_diaries)}")
-    if user_diaries:
-        print(f"第一条日记标题: {user_diaries[0]['title']}")
-    
-    # 测试添加新日记
-    print("\n测试addDiary方法:")
-    try:
-        user_id = 1  # 假设使用ID为1的用户
-        spot_id = 1  # 假设使用ID为1的景点
-        title = "测试日记标题"
-        content = "这是一条测试日记的内容，用于测试DiaryIo类的addDiary方法。"
-        new_diary_id = diary_io.addDiary(user_id, spot_id, title, content)
-        print(f"添加新日记成功，ID: {new_diary_id}")
-        
-        # 验证新日记是否添加成功
-        if new_diary_id > 0:
-            new_diary = diary_io.getDiary(new_diary_id)
-            if new_diary:
-                print(f"验证新日记: 标题={new_diary['title']}, 内容={new_diary['content'][:30]}...")
-            else:
-                print("无法获取新添加的日记")
-    except Exception as e:
-        print(f"添加日记失败: {str(e)}")
-    
-    # 测试更新日记评分
-    print("\n测试updateScore方法:")
-    if new_diary_id > 0:
-        new_score = 4.5
-        updated_score = diary_io.updateScore(new_diary_id, new_score)
-        print(f"日记 {new_diary_id} 的评分已更新为: {updated_score}")
-    
-    # 测试增加日记访问次数
-    print("\n测试diaryVisited方法:")
-    if new_diary_id > 0:
-        visits = diary_io.diaryVisited(new_diary_id)
-        print(f"日记 {new_diary_id} 的访问次数已更新为: {visits}")
-    
-    # 测试删除日记
-    print("\n测试deleteDiary方法:")
-    if new_diary_id > 0:
-        delete_success = diary_io.deleteDiary(user_id, new_diary_id)
-        if delete_success:
-            print(f"日记 {new_diary_id} 已成功删除")
-            # 验证删除结果
-            deleted_diary = diary_io.getDiary(new_diary_id)
-            if deleted_diary is None:
-                print("验证成功: 日记已被删除")
-            else:
-                print("警告: 日记似乎没有被完全删除")
-        else:
-            print(f"删除日记 {new_diary_id} 失败")
-    
-    print(diary_io.holes)
-
-    # 测试解压日记内容
-    print("\n测试decompress_diary_content方法:")
-    # 找一个已压缩的日记
-    # compressed_diary = diary_io.getDiary(5)
-    for diary in diary_io.getAllDiaries():
-        if diary and diary.get("compressed", False):
-            compressed_diary = diary
-            break
-
-    if compressed_diary:
-        diary_id = compressed_diary["id"]
-        print(f"找到已压缩日记 ID: {diary_id}, 标题: {compressed_diary.get('title', '无标题')}")
-        decompressed = diary_io.decompress_diary_content(diary_id)
-        if decompressed and "content" in decompressed:
-            content_preview = decompressed["content"]
-            print(f"日记解压成功，内容预览: {content_preview}")
-        else:
-            print(f"日记 {diary_id} 解压失败")
-    else:
-        print("没有找到已压缩的日记，跳过解压测试")
-
-    # 测试日记压缩
-    print("\n测试compress_diary方法:")
-    # 创建一个测试日记进行压缩
-    test_diary = {
-        "id": new_diary_id if new_diary_id > 0 else 9999,
-        "name": "测试用户",
-        "user_id": 1,
-        "spot_id": 1,
-        "content": "这是一条测试日记内容，用于测试哈夫曼压缩功能。包含一些中文和符号：！@#￥%……&*（）。",
-        "title": "压缩测试日记",
-        "time": datetime.datetime.now().strftime("%Y-%m-%d"),
-        "score": 0,
-        "score_count": 0,
-        "visited_time": 0,
-        "img_list": [],
-        "compressed": False
-    }
-
-    try:
-        compressed_diary = diary_io.compress_diary(test_diary)
-        if compressed_diary and compressed_diary.get("compressed", False):
-            print(f"日记压缩成功!")
-            print(f"压缩前内容路径: {test_diary['content']}")
-            print(f"压缩后内容路径: {compressed_diary['content']}")
-            
-            # 创建测试日记的副本但不保存到数据库
-            # diary_io.diaries.append(compressed_diary)
-            # diary_io.diary_count += 1
-            # diary_io.saveDiaries()
-        else:
-            print("日记压缩失败或未压缩")
-    except Exception as e:
-        print(f"压缩过程中发生错误: {str(e)}")
-
-    # 测试获取带解压内容的日记
-    print("\n测试get_diary_with_content方法:")
-    # 找一个已压缩的日记
-    if all_diaries:
-        # 找第一个已压缩的日记
-        for d in all_diaries:
-            if d and d.get("compressed", False):
-                diary_id = d["id"] +2
-                print(f"使用已存在的压缩日记 ID: {diary_id} 测试")
-                break
-        else:
-            print("没有找到已压缩的日记，跳过测试")
-            diary_id = None
-    else:
-        diary_id = None
-        print("没有可用的压缩日记进行测试")
-
-    if diary_id is not None:
-        diary_with_content = diary_io.get_diary_with_content(diary_id)
-        if diary_with_content:
-            # 如果是字符串内容，显示前100个字符
-            content = diary_with_content.get("content", "")
-            if isinstance(content, str) and len(content) > 0:
-                if len(content) > 100:
-                    content_preview = content[:100] + "..."
-                else:
-                    content_preview = content
-                print(f"成功获取带解压内容的日记: {diary_with_content['title']}")
-                print(f"内容预览: {content_preview}")
-            else:
-                print(f"日记内容可能不是文本或为空: {type(content)}")
-        else:
-            print(f"获取日记 {diary_id} 失败")
-
-    print("\n===== 测试搜索功能 =====")
-    import time
-
-    def display_search_results(results, start_idx=0, limit=10):
-        """显示搜索结果"""
-        if not results:
-            print("未找到匹配的日记")
-            return 0
-            
-        end_idx = min(start_idx + limit, len(results))
-        print(f"\n显示结果 {start_idx+1} 到 {end_idx}，共 {len(results)} 条：")
-        
-        for i in range(start_idx, end_idx):
-            diary = results[i]
-            diary_id = diary.get("id", "未知")
-            title = diary.get("title", "无标题")
-            
-            # 获取日记内容预览
-            try:
-                decompressed = diary_io.decompress_diary_content(diary_id)
-                if decompressed and "content" in decompressed:
-                    content = decompressed.get("content", "")
-                    preview = content[:100] + "..." if len(content) > 100 else content
-                else:
-                    preview = diary.get("content", "")[:100] + "..."
-            except:
-                preview = "无法获取内容预览"
-                
-            print(f"ID: {diary_id} | 标题: {title}")
-            print(f"内容预览: {preview}")
-            print("-" * 80)
-            
-        return end_idx
-
-    while True:
-        search_term = input("\n请输入搜索词(输入'q'退出搜索测试): ")
-        if search_term.lower() == 'q':
-            break
-            
-        # 初始化搜索参数
-        current_page = 1
-        batch_size = 10
-        total_fetched = 0
-        all_results = []
-        
-        # 执行初次搜索
-        start_time = time.time()
-        initial_results = diary_io.searchDiaries(search_term, batch_size)
-        search_time = time.time() - start_time
-        
-        # 保存所有结果
-        all_results.extend(initial_results)
-        
-        print(f"\n搜索完成! 耗时: {search_time:.4f} 秒, 找到 {len(initial_results)} 条匹配结果")
-        
-        if not initial_results:
-            print("未找到匹配的日记，请尝试其他搜索词")
-            continue
-            
-        # 显示初始结果
-        total_fetched = display_search_results(initial_results, 0, batch_size)
-        
-        # 提供选项
-        while True:
-            if total_fetched >= len(all_results):
-                # 已显示所有已获取的结果，可以尝试获取更多
-                choice = input("\n已显示所有当前结果。输入 'f' 获取更多结果，'n' 进行新搜索，其他任意键返回主菜单: ")
-                if choice.lower() == 'f':
-                    # 获取下一批结果
-                    print(f"\n正在搜索下一批结果...")
-                    start_time = time.time()
-                    current_page += 1
-                    # 获取更多结果 - 因为现有searchDiaries不支持分页，所以这里我们增加批量大小
-                    new_batch_size = current_page * batch_size
-                    more_results = diary_io.searchDiaries(search_term, new_batch_size)
-                    search_time = time.time() - start_time
-                    
-                    # 只保留新的结果
-                    if len(more_results) > len(all_results):
-                        all_results = more_results
-                        print(f"找到额外的 {len(all_results) - total_fetched} 条结果，总计: {len(all_results)} 条")
-                        # 显示新结果
-                        total_fetched = display_search_results(all_results, total_fetched, batch_size)
-                    else:
-                        print("没有更多匹配的结果了")
-                elif choice.lower() == 'n':
-                    break  # 进行新搜索
-                else:
-                    return  # 返回主菜单
-            else:
-                # 还有更多已获取结果可以显示
-                choice = input("\n输入 'm' 显示更多当前结果，'n' 进行新搜索，其他任意键返回主菜单: ")
-                if choice.lower() == 'm':
-                    # 显示下一批已获取结果
-                    total_fetched = display_search_results(all_results, total_fetched, batch_size)
-                elif choice.lower() == 'n':
-                    break  # 进行新搜索
-                else:
-                    return  # 返回主菜单
-
-    print("\n===== 搜索功能测试完成 =====")
-
-    # 保存所有修改
-    # 注释：在实际使用中，DiaryIo类的方法会自动保存修改
-    # 但在测试中，我们可能需要手动保存
-    # print("\n保存所有测试修改:")
-    # diary_io.saveDiaries()
-    # diary_io.spotIo.saveSpots()
-    # diary_io.userIo.saveUsers()
-    
-    print("\n===== DiaryIo类测试完成 =====")
-=======
 
   
->>>>>>> 241261a2
 
 # 初始化全局实例
 userIo = UserIo()
